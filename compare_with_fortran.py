--- conflicted
+++ resolved
@@ -13,26 +13,13 @@
 import importlib.util  # 动态导入工具
 import pathlib  # 文件系统路径助手
 
-<<<<<<< HEAD
-impl_path = pathlib.Path(__file__).resolve().parent / "cropgro-strawberry-implementation.py"  # 指向实现文件的路径
-
+impl_path = (pathlib.Path(__file__).resolve().parent / 
+              "cropgro-strawberry-implementation.py")  # 指向实现文件的路径
 spec = importlib.util.spec_from_file_location(  # 创建一个指向该文件的模块 spec
-    "cropgro_strawberry_implementation", impl_path  # 模块名和路径
-)  # spec 参数结束
-
+    "cropgro_strawberry_implementation", impl_path)  # 模块名和路径
 impl_module = importlib.util.module_from_spec(spec)  # 从 spec 获取模块对象
 spec.loader.exec_module(impl_module)  # 执行该模块以获得属性
-
 CropgroStrawberry = impl_module.CropgroStrawberry  # 提取类定义
-=======
-impl_path = (pathlib.Path(__file__).resolve().parent / 
-              "cropgro-strawberry-implementation.py")
-spec = importlib.util.spec_from_file_location(
-    "cropgro_strawberry_implementation", impl_path)
-impl_module = importlib.util.module_from_spec(spec)
-spec.loader.exec_module(impl_module)
-CropgroStrawberry = impl_module.CropgroStrawberry
->>>>>>> 2a7133cb
 
 
 def parse_dssat_date(code: str) -> str:  # decode a YYDDD date
@@ -78,32 +65,21 @@
         code = parts[0]  # YYDDD code
         date = parse_dssat_date(code)  # convert to ISO date
         rec = {  # build a record for this day
-<<<<<<< HEAD
             "date": date,  # 日期字符串
-            "tmax": float(parts[indices.get("TMAX")]),  # 最高温度
-            "tmin": float(parts[indices.get("TMIN")]),  # 最低温度
-            "solar_radiation": float(parts[indices.get("SRAD")]),  # 太阳辐射
-            "rainfall": float(parts[indices.get("RAIN")]) if "RAIN" in indices else 0.0,  # 降雨量
-            "rh": float(parts[indices.get("RHUM")]) if "RHUM" in indices else 70.0,  # 相对湿度
-            "wind_speed": float(parts[indices.get("WIND")]) if "WIND" in indices else 2.0,  # 风速
-=======
-            "date": date,  # date string
-            "tmax": float(parts[indices["TMAX"]]),  # maximum temperature
-            "tmin": float(parts[indices["TMIN"]]),  # minimum temperature
-            "solar_radiation": float(parts[indices["SRAD"]]),  # solar radiation
-            "rainfall": float(parts[indices["RAIN"]]) if "RAIN" in indices and len(parts) > indices["RAIN"] else 0.0,  # rainfall amount
-            "rh": float(parts[indices["RHUM"]]) if "RHUM" in indices and len(parts) > indices["RHUM"] else 70.0,  # relative humidity
-            "wind_speed": float(parts[indices["WIND"]]) if "WIND" in indices and len(parts) > indices["WIND"] else 2.0,  # wind speed
->>>>>>> 2a7133cb
+            "tmax": float(parts[indices["TMAX"]]),  # 最高温度
+            "tmin": float(parts[indices["TMIN"]]),  # 最低温度
+            "solar_radiation": float(parts[indices["SRAD"]]),  # 太阳辐射
+            "rainfall": float(parts[indices["RAIN"]]) if "RAIN" in indices and len(parts) > indices["RAIN"] else 0.0,  # 降雨量
+            "rh": float(parts[indices["RHUM"]]) if "RHUM" in indices and len(parts) > indices["RHUM"] else 70.0,  # 相对湿度
+            "wind_speed": float(parts[indices["WIND"]]) if "WIND" in indices and len(parts) > indices["WIND"] else 2.0,  # 风速
         }  # end of record dictionary
         records.append(rec)  # store the day's data
     return pd.DataFrame(records)  # convert list to DataFrame
 
 
 def run_dssat(srx_path: str, dssat_dir: str):  # invoke the DSSAT executable
-<<<<<<< HEAD
     """使用 Utilities/run_dssat 对指定的 SRX 文件运行 DSSAT。"""
-    util = os.path.join(dssat_dir, "Utilities", "run_dssat")  # run_dssat 工具路径
+    util = os.path.abspath(os.path.join(dssat_dir, "Utilities", "run_dssat"))  # run_dssat 工具路径
     if not os.path.exists(util):  # 确认该工具存在
         raise FileNotFoundError(f"run_dssat not found at {util}")  # 如未找到则抛出异常
     subprocess.run([util, os.path.basename(srx_path)], cwd=os.path.dirname(srx_path), check=True)  # 在实验目录下执行 run_dssat
@@ -116,31 +92,13 @@
         return pd.read_csv(summary_path)  # 返回 DataFrame
     pg_path = os.path.join(exp_dir, "PlantGro.OUT")  # 回退到 PlantGro.OUT 文件
     if os.path.exists(pg_path):  # 如果存在则加载定宽文件
-        return pd.read_fwf(pg_path, skiprows=4)  # 返回 DataFrame
-    raise FileNotFoundError("No DSSAT output found")  # 如未找到任何输出则抛出异常
-=======
-    """Run DSSAT using Utilities/run_dssat for the provided SRX file."""
-    util = os.path.abspath(os.path.join(dssat_dir, "Utilities", "run_dssat"))  # absolute path to run_dssat utility
-    if not os.path.exists(util):  # ensure the utility exists
-        raise FileNotFoundError(f"run_dssat not found at {util}")  # raise if run_dssat cannot be found
-    subprocess.run([util, os.path.basename(srx_path)], cwd=os.path.dirname(srx_path), check=True)  # execute run_dssat in experiment directory
-
-
-def read_fortran_output(exp_dir: str) -> pd.DataFrame:  # read DSSAT output files
-    """Load summary.csv or PlantGro.OUT produced by DSSAT."""
-    summary_path = os.path.join(exp_dir, "summary.csv")  # check for CSV summary
-    if os.path.exists(summary_path):  # load CSV if present
-        return pd.read_csv(summary_path)  # return DataFrame
-    pg_path = os.path.join(exp_dir, "PlantGro.OUT")  # fallback to PlantGro.OUT
-    if os.path.exists(pg_path):  # load fixed width file
         # Find the header line starting with @YEAR
         with open(pg_path) as f:
             lines = f.readlines()
         header_idx = next(i for i, line in enumerate(lines) if line.startswith("@YEAR"))
         # Read from header line onwards
-        return pd.read_fwf(pg_path, skiprows=header_idx)  # return DataFrame
-    raise FileNotFoundError("No DSSAT output found")  # raise if neither output exists
->>>>>>> 2a7133cb
+        return pd.read_fwf(pg_path, skiprows=header_idx)  # 返回 DataFrame
+    raise FileNotFoundError("No DSSAT output found")  # 如未找到任何输出则抛出异常
 
 
 def run_python_model(wth_df: pd.DataFrame, planting_date: str):  # simulate growth using Python model
@@ -185,10 +143,6 @@
 
     py_df = run_python_model(wth_df, planting_date)  # 运行 Python 模型
 
-<<<<<<< HEAD
-    pdt.assert_frame_equal(py_df.head(len(fort_df)), fort_df.head(len(py_df)), check_dtype=False)  # 验证输出一致
-    print("Python model output matches DSSAT output")  # 通知用户输出一致
-=======
     # Debug: Print column names to understand the mismatch
     print(f"Python model columns: {list(py_df.columns)}")
     print(f"DSSAT output columns: {list(fort_df.columns)}")
@@ -210,9 +164,8 @@
     fort_subset = fort_df[common_cols].head(min_len)
     py_subset = py_df[common_cols].head(min_len)
     
-    pdt.assert_frame_equal(fort_subset, py_subset, check_dtype=False)  # verify outputs match
-    print(f"Python model output matches DSSAT output for {len(common_cols)} common columns")  # inform the user
->>>>>>> 2a7133cb
+    pdt.assert_frame_equal(fort_subset, py_subset, check_dtype=False)  # 验证输出一致
+    print(f"Python model output matches DSSAT output for {len(common_cols)} common columns")  # 通知用户输出一致
 
 
 if __name__ == "__main__":  # 作为主程序时运行
